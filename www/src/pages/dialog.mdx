--- conflicted
+++ resolved
@@ -432,37 +432,14 @@
 
 ```jsx
 function Example(props) {
-<<<<<<< HEAD
-  const [showDialog, setShowDialog] = React.useState(false)
-  const buttonRef = React.useRef()
-  const open = () => setShowDialog(true)
-  const close = () => setShowDialog(false)
-
-  return (
-    <div>
-      <button onClick={open}>Show Dialog</button>
-
-      <Transition
-        from={{ opacity: 0, y: -10 }}
-        enter={{ opacity: 1, y: 0 }}
-        leave={{ opacity: 0, y: 10 }}
-      >
-        {showDialog &&
-          (styles => (
-            <DialogOverlay
-              style={{ opacity: styles.opacity }}
-              onDismiss={close}
-            >
-              <DialogContent
-=======
-  const AnimatedDialogOverlay = animated(DialogOverlay);
-  const AnimatedDialogContent = animated(DialogContent);
-  const [showDialog, setShowDialog] = React.useState(false);
+  const AnimatedDialogOverlay = animated(DialogOverlay)
+  const AnimatedDialogContent = animated(DialogContent)
+  const [showDialog, setShowDialog] = React.useState(false)
   const transitions = useTransition(showDialog, null, {
     from: { opacity: 0, y: -10 },
     enter: { opacity: 1, y: 0 },
     leave: { opacity: 0, y: 10 },
-  });
+  })
   return (
     <div>
       <button onClick={() => setShowDialog(true)}>Show Dialog</button>
@@ -471,20 +448,15 @@
           item && (
             <AnimatedDialogOverlay style={{ opacity: styles.opacity }}>
               <AnimatedDialogContent
->>>>>>> 1cd033a1
                 style={{
                   transform: `translate3d(0px, ${styles.y}px, 0px)`,
                   border: "4px solid hsla(0, 0%, 0%, 0.5)",
-                  borderRadius: 10
+                  borderRadius: 10,
                 }}
               >
-<<<<<<< HEAD
-                <button onClick={close}>Close Dialog</button>
-=======
                 <button onClick={() => setShowDialog(false)}>
                   Close Dialog
                 </button>
->>>>>>> 1cd033a1
                 <p>React Spring makes it too easy!</p>
                 <input type="text" />
                 <br />
